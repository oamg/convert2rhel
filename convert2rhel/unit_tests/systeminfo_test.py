# -*- coding: utf-8 -*-
#
# Copyright(C) 2018 Red Hat, Inc.
#
# This program is free software: you can redistribute it and/or modify
# it under the terms of the GNU General Public License as published by
# the Free Software Foundation, either version 3 of the License, or
# (at your option) any later version.
#
# This program is distributed in the hope that it will be useful,
# but WITHOUT ANY WARRANTY; without even the implied warranty of
# MERCHANTABILITY or FITNESS FOR A PARTICULAR PURPOSE.  See the
# GNU General Public License for more details.
#
# You should have received a copy of the GNU General Public License
# along with this program.  If not, see <https://www.gnu.org/licenses/>.

import logging
import os
import shutil
import time
import unittest

from collections import namedtuple

import pytest
import six

from convert2rhel import logger, systeminfo, unit_tests, utils  # Imports unit_tests/__init__.py
from convert2rhel.systeminfo import RELEASE_VER_MAPPING, Version, system_info
from convert2rhel.toolopts import tool_opts
from convert2rhel.unit_tests import is_rpm_based_os
from convert2rhel.unit_tests.conftest import all_systems, centos8


six.add_move(six.MovedModule("mock", "mock", "unittest.mock"))
from six.moves import mock, urllib


class TestSysteminfo(unittest.TestCase):
    class RunSubprocessMocked(unit_tests.MockFunction):
        def __init__(self, output_tuple=("output", 0)):
            self.output_tuple = output_tuple
            self.called = 0
            self.used_args = []

        def __call__(self, *args, **kwargs):
            self.called += 1
            self.used_args.append(args)
            return self.output_tuple

    class PathExistsMocked(unit_tests.MockFunction):
        def __init__(self, return_value=True):
            self.return_value = return_value

        def __call__(self, filepath):
            return self.return_value

    class GenerateRpmVaMocked(unit_tests.MockFunction):
        def __init__(self):
            self.called = 0

        def __call__(self):
            self.called += 1

    class GetLoggerMocked(unit_tests.MockFunction):
        def __init__(self):
            self.task_msgs = []
            self.info_msgs = []
            self.warning_msgs = []
            self.critical_msgs = []

        def __call__(self, msg):
            return self

        def critical(self, msg):
            self.critical_msgs.append(msg)
            raise SystemExit(1)

        def task(self, msg):
            self.task_msgs.append(msg)

        def info(self, msg):
            self.info_msgs.append(msg)

        def warn(self, msg, *args):
            self.warning_msgs.append(msg)

        def warning(self, msg, *args):
            self.warn(msg, *args)

        def debug(self, msg):
            pass

    class GetFileContentMocked(unit_tests.MockFunction):
        def __init__(self, data):
            self.data = data
            self.as_list = True
            self.called = 0

        def __call__(self, filename, as_list):
            self.called += 1
            return self.data[self.called - 1]

    ##########################################################################

    def setUp(self):
        if os.path.exists(unit_tests.TMP_DIR):
            shutil.rmtree(unit_tests.TMP_DIR)
        os.makedirs(unit_tests.TMP_DIR)
        system_info.logger = logging.getLogger(__name__)

        self.rpmva_output_file = os.path.join(unit_tests.TMP_DIR, "rpm_va.log")

    def tearDown(self):
        if os.path.exists(unit_tests.TMP_DIR):
            shutil.rmtree(unit_tests.TMP_DIR)

    @unit_tests.mock(tool_opts, "no_rpm_va", True)
    def test_modified_rpm_files_diff_with_no_rpm_va(self):
        self.assertEqual(system_info.modified_rpm_files_diff(), None)

    @unit_tests.mock(logger, "LOG_DIR", unit_tests.TMP_DIR)
    @unit_tests.mock(
        utils,
        "get_file_content",
        GetFileContentMocked(data=[["rpm1", "rpm2"], ["rpm1", "rpm2"]]),
    )
    def test_modified_rpm_files_diff_without_differences_after_conversion(
        self,
    ):
        self.assertEqual(system_info.modified_rpm_files_diff(), None)

    @unit_tests.mock(os.path, "exists", PathExistsMocked(True))
    @unit_tests.mock(tool_opts, "no_rpm_va", False)
    @unit_tests.mock(logger, "LOG_DIR", unit_tests.TMP_DIR)
    @unit_tests.mock(system_info, "logger", GetLoggerMocked())
    @unit_tests.mock(
        utils,
        "get_file_content",
        GetFileContentMocked(
            data=[
                [".M.......  g /etc/pki/ca-trust/extracted/java/cacerts"],
                [
                    ".M.......  g /etc/pki/ca-trust/extracted/java/cacerts",
                    "S.5....T.  c /etc/yum.conf",
                ],
            ]
        ),
    )
    @pytest.mark.skipif(
        not is_rpm_based_os(),
        reason="Current test runs only on rpm based systems.",
    )
    def test_modified_rpm_files_diff_with_differences_after_conversion(self):
        system_info.modified_rpm_files_diff()
        self.assertTrue(any("S.5....T.  c /etc/yum.conf" in elem for elem in system_info.logger.info_msgs))

    @unit_tests.mock(logger, "LOG_DIR", unit_tests.TMP_DIR)
    @unit_tests.mock(utils, "run_subprocess", RunSubprocessMocked(("rpmva\n", 0)))
    def test_generate_rpm_va(self):
        # TODO: move class from unittest to pytest and use global tool_opts fixture
        # Check that rpm -Va is executed (default) and stored into the specific file.
        tool_opts.no_rpm_va = False
        system_info.generate_rpm_va()
        self.assertTrue(utils.run_subprocess.called > 0)
        self.assertEqual(utils.run_subprocess.used_args[0][0], ["rpm", "-Va"])
        self.assertTrue(os.path.isfile(self.rpmva_output_file))
        self.assertEqual(utils.get_file_content(self.rpmva_output_file), "rpmva\n")

    @unit_tests.mock(logger, "LOG_DIR", unit_tests.TMP_DIR)
    @unit_tests.mock(utils, "run_subprocess", RunSubprocessMocked())
    def test_generate_rpm_va_skip(self):
        # Check that rpm -Va is not called when the --no-rpm-va option is used.
        tool_opts.no_rpm_va = True
        system_info.generate_rpm_va()

        self.assertEqual(utils.run_subprocess.called, 0)
        self.assertFalse(os.path.exists(self.rpmva_output_file))

    def test_get_system_version(self):
        Version = namedtuple("Version", ["major", "minor"])
        versions = {
            "Oracle Linux Server release 6.10": Version(6, 10),
            "Oracle Linux Server release 7.8": Version(7, 8),
            "CentOS release 6.10 (Final)": Version(6, 10),
            "CentOS Linux release 7.6.1810 (Core)": Version(7, 6),
            "CentOS Linux release 8.1.1911 (Core)": Version(8, 1),
        }
        for system_release in versions:
            system_info.system_release_file_content = system_release
            version = system_info._get_system_version()
            self.assertEqual(version, versions[system_release])

        system_info.system_release_file_content = "not containing the release"
        self.assertRaises(SystemExit, system_info._get_system_version)


@pytest.mark.parametrize(
    ("pkg_name", "present_on_system", "expected_return"),
    [
        ("package A", True, True),
        ("package A", False, False),
        ("", None, False),
    ],
)
def test_system_info_has_rpm(pkg_name, present_on_system, expected_return, monkeypatch):
    run_subprocess_mocked = mock.Mock(return_value=("", 0) if present_on_system else ("", 1))
    monkeypatch.setattr(systeminfo, "run_subprocess", value=run_subprocess_mocked)
    assert system_info.is_rpm_installed(pkg_name) == expected_return
    assert run_subprocess_mocked


@all_systems
def test_get_release_ver(pretend_os):
    """Test if all pretended OSes presented in theh RELEASE_VER_MAPPING."""
    assert system_info.releasever in RELEASE_VER_MAPPING.values()


@pytest.mark.parametrize(
    (
        "releasever_val",
        "self_name",
        "self_version",
        "has_internet",
        "exception",
    ),
    (
        # good cases
        # if releasever set in config - it takes precedence
        ("not_existing_release_ver_set_in_config", None, None, True, None),
        # Good cases which matches supported pathes
        ("", "CentOS Linux", systeminfo.Version(8, 4), True, None),
        ("", "Oracle Linux Server", systeminfo.Version(8, 4), True, None),
        # bad cases
        ("", "NextCool Linux", systeminfo.Version(8, 4), False, SystemExit),
        ("", "CentOS Linux", systeminfo.Version(8, 10000), False, SystemExit),
    ),
)
# need to pretend centos8 in order to system info were resolved at module init
@centos8
def test_get_release_ver_other(
    pretend_os, monkeypatch, releasever_val, self_name, self_version, has_internet, exception
):
    monkeypatch.setattr(systeminfo.SystemInfo, "_get_cfg_opt", mock.Mock(return_value=releasever_val))
    monkeypatch.setattr(systeminfo.SystemInfo, "_check_internet_access", mock.Mock(return_value=has_internet))
    monkeypatch.setattr(
        systeminfo.SystemInfo,
        "_get_cfg_opt",
        mock.Mock(return_value=releasever_val),
    )
    if self_name:
        monkeypatch.setattr(
            systeminfo.SystemInfo,
            "_get_system_name",
            mock.Mock(return_value=self_name),
        )
    if self_version:
        monkeypatch.setattr(
            systeminfo.SystemInfo,
            "_get_system_version",
            mock.Mock(return_value=self_version),
        )
    # calling resolve_system_info one more time to enable our monkeypatches
    if exception:
        with pytest.raises(exception):
            system_info.resolve_system_info()
    else:
        system_info.resolve_system_info()
    if releasever_val:
        assert system_info.releasever == releasever_val
    if has_internet:
        assert system_info.has_internet_access == has_internet


@pytest.mark.parametrize(
    ("side_effect", "expected", "message"),
    (
        (urllib.error.URLError(reason="fail"), False, "Failed to retrieve data from host"),
        (None, True, "internet connection seems to be available"),
    ),
)
def test_check_internet_access(side_effect, expected, message, monkeypatch, caplog):
    monkeypatch.setattr(
        systeminfo.urllib.request,
        "urlopen",
        mock.Mock(side_effect=side_effect),
    )
    # Have to initialize the logger since we are not constructing the
    # system_info object properly i.e: we are not calling `resolve_system_info()`
    system_info.logger = logging.getLogger(__name__)

    assert system_info._check_internet_access() == expected
    assert message in caplog.records[-1].message


@pytest.mark.parametrize(
    ("version_major", "command_output", "expected_command", "expected_output"),
    (
        (6, "messagebus: (pid  1315) is running...\n", ["/sbin/service", "messagebus", "status"], True),
        (6, "messagebus: unrecognized service\n", ["/sbin/service", "messagebus", "status"], False),
        (6, "", ["/sbin/service", "messagebus", "status"], False),
        (6, "master status unknown due to insufficient privileges.", ["/sbin/service", "messagebus", "status"], False),
        (7, "ActiveState=active\n", ["/usr/bin/systemctl", "show", "-p", "ActiveState", "dbus"], True),
        (7, "ActiveState=reloading\n", ["/usr/bin/systemctl", "show", "-p", "ActiveState", "dbus"], False),
        (7, "ActiveState=inactive\n", ["/usr/bin/systemctl", "show", "-p", "ActiveState", "dbus"], False),
        (7, "ActiveState=failed\n", ["/usr/bin/systemctl", "show", "-p", "ActiveState", "dbus"], False),
        (8, "ActiveState=active\n", ["/usr/bin/systemctl", "show", "-p", "ActiveState", "dbus"], True),
        (8, "ActiveState=inactive\n", ["/usr/bin/systemctl", "show", "-p", "ActiveState", "dbus"], False),
        # Note: systemctl seems to emit ActiveState=something in all reasonable situations.
        # So these just test that we do something reasonable if things are totally messed up.
        (8, "Fruuble\nBarble\n", ["/usr/bin/systemctl", "show", "-p", "ActiveState", "dbus"], False),
        (8, "", ["/usr/bin/systemctl", "show", "-p", "ActiveState", "dbus"], False),
    ),
)
def test_get_dbus_status(monkeypatch, version_major, command_output, expected_command, expected_output):
    monkeypatch.setattr(system_info, "version", namedtuple("Version", ("major", "minor"))(version_major, 0))
    monkeypatch.setattr(time, "sleep", mock.Mock)
    run_subprocess_mocked = mock.Mock(return_value=(command_output, 0))
    monkeypatch.setattr(utils, "run_subprocess", run_subprocess_mocked)

    assert system_info._is_dbus_running() == expected_output
    assert run_subprocess_mocked.called_once_with(expected_command)


@pytest.mark.parametrize(
    ("states", "expected"),
    (
        (
            (
                "reloading",
                "active",
            ),
            True,
        ),
        (
            (
                "activating",
                "activating",
                "active",
            ),
            True,
        ),
        (
            (
                "activating",
                "failed",
            ),
            False,
        ),
        (
            (
                "deactivating",
                "deactivated",
            ),
            False,
        ),
    ),
)
def test_get_dbus_status_in_progress(monkeypatch, states, expected):
    """Test that dbus switching from reloading or activating to active is detected."""
    monkeypatch.setattr(system_info, "version", namedtuple("Version", ("major", "minor"))(8, 0))
    monkeypatch.setattr(time, "sleep", mock.Mock)

    side_effects = []
    for state in states:
        side_effects.append(("ActiveState=%s\n" % state, 0))

    run_subprocess_mocked = mock.Mock(side_effect=side_effects)
    monkeypatch.setattr(utils, "run_subprocess", run_subprocess_mocked)

    assert system_info._is_dbus_running() is expected


@pytest.mark.parametrize(
    ("major", "minor", "expected"),
    (
<<<<<<< HEAD
        (7, 9, False),
        (8, 4, True),
        (8, 5, False),
        (8, 6, False),
        (8, 7, False),
        (8, 8, False),
        (8, 9, False),
=======
        ("7.9", False),
        ("8.4", True),
        ("8.5", False),
        ("8.6", True),
        ("8.7", False),
        ("8.8", False),
        ("8.9", False),
        ("8.10", False),
>>>>>>> 71badc13
    ),
)
def test_corresponds_to_rhel_eus_release(major, minor, expected):
    version = Version(major, minor)
    system_info.version = version
    assert system_info.corresponds_to_rhel_eus_release() == expected


@pytest.mark.parametrize(
    ("system_release_content", "expected"),
    (
        ("CentOS Linux release 8.1.1911 (Core)", "Core"),
        ("CentOS release 6.10 (Final)", "Final"),
        ("Oracle Linux Server release 7.8", None),
    ),
)
def test_get_system_distribution_id(system_release_content, expected):
    assert system_info._get_system_distribution_id(system_release_content) == expected


@centos8
def test_get_system_distribution_id_default_system_release_content(pretend_os):
    assert system_info._get_system_distribution_id() == None


@pytest.mark.parametrize(
    (
        "submgr_enabled_repos",
        "tool_opts_no_rhsm",
        "tool_opts_enablerepo",
        "expected",
    ),
    (
        (
            ["rhel-repo1.repo", "rhel-repo2.repo"],
            False,
            [],
            ["rhel-repo1.repo", "rhel-repo2.repo"],
        ),
        (
            ["rhel-repo1.repo", "rhel-repo2.repo"],
            True,
            ["cli-rhel-repo1.repo", "cli-rhel-repo2.repo"],
            ["cli-rhel-repo1.repo", "cli-rhel-repo2.repo"],
        ),
    ),
)
def test_get_enabled_rhel_repos(
    submgr_enabled_repos,
    tool_opts_no_rhsm,
    tool_opts_enablerepo,
    expected,
    global_tool_opts,
    monkeypatch,
):
    monkeypatch.setattr(systeminfo, "tool_opts", global_tool_opts)
    system_info.submgr_enabled_repos = submgr_enabled_repos
    global_tool_opts.enablerepo = tool_opts_enablerepo
    global_tool_opts.no_rhsm = tool_opts_no_rhsm

    assert system_info.get_enabled_rhel_repos() == expected<|MERGE_RESOLUTION|>--- conflicted
+++ resolved
@@ -375,24 +375,13 @@
 @pytest.mark.parametrize(
     ("major", "minor", "expected"),
     (
-<<<<<<< HEAD
         (7, 9, False),
         (8, 4, True),
         (8, 5, False),
-        (8, 6, False),
+        (8, 6, True),
         (8, 7, False),
         (8, 8, False),
         (8, 9, False),
-=======
-        ("7.9", False),
-        ("8.4", True),
-        ("8.5", False),
-        ("8.6", True),
-        ("8.7", False),
-        ("8.8", False),
-        ("8.9", False),
-        ("8.10", False),
->>>>>>> 71badc13
     ),
 )
 def test_corresponds_to_rhel_eus_release(major, minor, expected):
